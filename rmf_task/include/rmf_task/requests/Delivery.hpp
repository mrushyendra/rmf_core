--- conflicted
+++ resolved
@@ -42,16 +42,11 @@
 {
 public:
 
-<<<<<<< HEAD
   using DispenserRequestItem = rmf_dispenser_msgs::msg::DispenserRequestItem;
   using Start = rmf_traffic::agv::Planner::Start;
 
   static ConstRequestPtr make(
-    std::size_t id,
-=======
-  static rmf_task::Request::SharedPtr make(
     std::string id,
->>>>>>> cb122b7b
     std::size_t pickup_waypoint,
     std::string pickup_dispenser,
     std::size_t dropoff_waypoint,
@@ -94,7 +89,7 @@
 using DeliveryRequestPtr = std::shared_ptr<Delivery>;
 using ConstDeliveryRequestPtr = std::shared_ptr<const Delivery>;
 
-} // namespace tasks
+} // namespace requests
 } // namespace rmf_task
 
 #endif // INCLUDE__RMF_TASK__REQUESTS__DELIVERY_HPP